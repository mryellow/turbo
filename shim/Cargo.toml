--- conflicted
+++ resolved
@@ -8,17 +8,9 @@
 assert_cmd = "2.0.4"
 
 [dependencies]
-<<<<<<< HEAD
 anyhow = { version = "1.0.63", features = ["backtrace"] }
-=======
-anyhow = "1.0.63"
->>>>>>> 5f24f01c
 clap = { version = "3.2.22", features = ["derive"] }
 predicates = "2.1.1"
 serde = { version = "1.0.145", features = ["derive"] }
 serde_json = "1.0.85"
-<<<<<<< HEAD
 serde_yaml = "0.9.13"
-=======
-
->>>>>>> 5f24f01c
