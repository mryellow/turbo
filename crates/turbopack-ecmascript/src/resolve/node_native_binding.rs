--- conflicted
+++ resolved
@@ -4,13 +4,8 @@
 use lazy_static::lazy_static;
 use regex::Regex;
 use serde::{Deserialize, Serialize};
-<<<<<<< HEAD
 use turbo_tasks::primitives::StringVc;
-use turbo_tasks_fs::{FileContent, FileSystemPathVc};
-=======
-use turbo_tasks::{ValueToString, Vc};
 use turbo_tasks_fs::{glob::GlobVc, DirectoryEntry, FileContent, FileSystemPathVc};
->>>>>>> d8ef06d5
 
 use crate::{
     references::SourceAssetReferenceVc,
@@ -275,8 +270,8 @@
     }
 
     #[turbo_tasks::function]
-    async fn description(&self) -> Result<Vc<String>> {
-        Ok(Vc::slot(format!(
+    async fn description(&self) -> Result<StringVc> {
+        Ok(StringVc::slot(format!(
             "bindings in {}",
             self.context.to_string().await?,
         )))
